--- conflicted
+++ resolved
@@ -349,25 +349,17 @@
 				response.BinaryDataN2SmInformation = buf
 			}
 
-<<<<<<< HEAD
-			smContext.ChangeState(smf_context.SmStatePfcpModify)
-			smContext.SubCtxLog.Traceln("PDUSessionSMContextUpdate, SMContextState Change State: ", smContext.SMContextState.String())
-
-			releaseTunnel(smContext)
-
-			sendPFCPDelete = true
-=======
 			if smContext.Tunnel != nil {
-				smContext.ChangeState(smf_context.PFCPModification)
+				smContext.ChangeState(smf_context.SmStatePfcpModify)
 				smContext.SubCtxLog.Traceln("PDUSessionSMContextUpdate, SMContextState Change State: ", smContext.SMContextState.String())
 				//Send release to UPF
 				releaseTunnel(smContext)
 				sendPFCPDelete = true
 			} else {
-				smContext.ChangeState(smf_context.ModificationPending)
+				smContext.ChangeState(smf_context.SmStateModify)
 				smContext.SubCtxLog.Traceln("PDUSessionSMContextUpdate, SMContextState Change State: ", smContext.SMContextState.String())
 			}
->>>>>>> 46da14d4
+
 		case nas.MsgTypePDUSessionReleaseComplete:
 			smContext.SubPduSessLog.Infof("PDUSessionSMContextUpdate, N1 Msg PDU Session Release Complete received")
 			if smContext.SMContextState != smf_context.SmStateInActivePending {
