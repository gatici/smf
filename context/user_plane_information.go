--- conflicted
+++ resolved
@@ -1,13 +1,7 @@
 package context
 
 import (
-<<<<<<< HEAD
 	"fmt"
-	"free5gc/lib/pfcp/pfcpType"
-	"free5gc/src/smf/factory"
-	"free5gc/src/smf/logger"
-=======
->>>>>>> 60006a84
 	"net"
 	"reflect"
 
